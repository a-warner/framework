--- conflicted
+++ resolved
@@ -19,7 +19,6 @@
 
 import _root_.net.liftweb.util._
 import _root_.net.liftweb.common._
-
 
 /**
  * Add this trait to a Mapper to add support for many-to-many relationships
@@ -72,15 +71,9 @@
     val otherField: MappedForeignKey[K2, O, T2],
     val otherMeta: MetaMapper[T2],
     val qp: QueryParam[O]*) extends scala.collection.mutable.Buffer[T2] {
-<<<<<<< HEAD
 
     def field(join: O): MappedForeignKey[K,O, _ <: KeyedMapper[_,_]] =
       thisField.actualField(join).asInstanceOf[MappedForeignKey[K,O, _<:KeyedMapper[_,_]]]
-=======
-    
-    def field(join: O): MappedForeignKey[K,O, _ <: KeyedMapper[K,T]] =
-      thisField.actualField(join).asInstanceOf[MappedForeignKey[K,O, _<:KeyedMapper[K,T]]]
->>>>>>> 6ede6c7e
 
     protected def children: List[T2] = {
       joins.flatMap {
@@ -97,7 +90,7 @@
     protected def isJoinForChild(e: T2)(join: O) = otherField.actualField(join).is == e.primaryKeyField.is
     protected def joinForChild(e: T2): Option[O] =
       joins.find(isJoinForChild(e))
-    
+
     protected def own(e: T2): O = {
       joinForChild(e) match {
         case None =>
@@ -130,18 +123,18 @@
           None
       }
     }
-    
+
     def all = children
 
     // 2.7
     //def readOnly = all
-    
+
     def length = children.length
     // 2.7
     //def elements = children.elements
     // 2.8
     def iterator = children.iterator
-    
+
     protected def childAt(n: Int) = children(n)
     def apply(n: Int) = childAt(n)
     def indexOf(e: T2) =
@@ -159,7 +152,7 @@
       _joins = before ++ ownedJoins ++ after
     }
 
-    // 2.7    
+    // 2.7
     // def +:(elem: T2) = {
     // 2.8
     def +=:(elem: T2) = {
@@ -171,6 +164,7 @@
       _joins ++= List(own(elem))
       this
     }
+
     def update(n: Int, newelem: T2) {
       unown(childAt(n)) match {
         case Some(join) =>
@@ -180,7 +174,7 @@
         case None =>
       }
     }
-    
+
     def remove(n: Int) = {
       val child = childAt(n)
       unown(child) match {
@@ -191,7 +185,7 @@
       child
     }
 
-    
+
     def clear() {
       children foreach unown
       _joins = Nil
