<?xml version="1.0" encoding="UTF-8"?>

<!--
  ~ Copyright 2007-2010 WorldWide Conferencing, LLC
  ~
  ~ Licensed under the Apache License, Version 2.0 (the "License");
  ~ you may not use this file except in compliance with the License.
  ~ You may obtain a copy of the License at
  ~
  ~     http://www.apache.org/licenses/LICENSE-2.0
  ~
  ~ Unless required by applicable law or agreed to in writing, software
  ~ distributed under the License is distributed on an "AS IS" BASIS,
  ~ WITHOUT WARRANTIES OR CONDITIONS OF ANY KIND, either express or implied.
  ~ See the License for the specific language governing permissions and
  ~ limitations under the License.
  -->

<document xmlns="http://maven.apache.org/changes/1.0.0"
          xmlns:xsi="http://www.w3.org/2001/XMLSchema-instance"
          xsi:schemaLocation="http://maven.apache.org/changes/1.0.0 http://maven.apache.org/xsd/changes-1.0.0.xsd">

  <properties>
    <title>Changes in ${project.name}</title>
    <author>The Lift Team</author>
  </properties>

  <body>
    <!-- mini guide
    <action
        dev     = "Id of developer who committed the change - must be same as the one in POM"
        type    = "add|fix|remove|update"
        issue   = "(optional) Id of the issue related to this change"
        system  = "(optional) Set this to 'github' if this action has an issue id"
        due-to  = "(optional) Name of the person 'non-committer' to be credited for this change">
      Short description of the change
    </action>
   see http://maven.apache.org/plugins/maven-changes-plugin/usage.html for full guide
   -->
    <release version="${project.version}" date="${publishDate}" description="Lift 2.0 Snapshot">
      <action dev="dridus" type="update" issue="494" system="assembla">
    Fix PasswordField validation.
      </action>
<<<<<<< HEAD
=======
      <action dev="dpp" type="add" issue="499" system="assembla">
	Better control over sessions
      </action>
>>>>>>> 1703e88f
      <action dev="dpp" type="add" issue="461" system="assembla">
	Helpful new JsonCommand extractor for pattern matching
	Json commands
      </action>
      <action dev="dpp" type="fix" issue="467" system="assembla">
	Exceptions during view rendering are properly caught and displayed
      </action>
      <action dev="dpp" type="add" issue="495" system="assembla">
	Rules for quoting column and table names are user-configurable
      </action>
      <action dev="dpp" type="update" issue="477" system="assembla">
	asJsonValue now returns a Box[JValue] which allows
	for omitting fields in generated JSON
      </action>
      <action dev="dpp" type="add" issue="497" system="assembla">
	The definition of SQL reserved words can be changed
      </action>
      <action dev="dpp" type="fix" issue="464" system="assembla">
	Textile correctly handles query strings in URLs
      </action>
      <action dev="dpp" type="fix" issue="496" system="assembla">
	Updated/fixed the way that ListenerManager handles
	optional updates
      </action>
      <action dev="dpp" type="update" issue="487" system="assembla">
	Relax from StatefulSnippet to DispatchSnippet for certain
	S registrations
      </action>
      <action dev="dpp" type="fix" issue="482" system="assembla">
	Be explicit about the return type in asJsExp so that
	subclasses aren't co-varied out of luck.
      </action>
      <action dev="dpp" type="add" issue="484" system="assembla">
	Added flexibility for defining how mail messages are
	transported in each run mode.
      </action>
      <action dev="dpp" type="add" issue="457" system="assembla">
	Added some excellent REST helpers to Lift
      </action>
      <action dev="dpp" type="add" issue="458" system="assembla">
	Added some nice Menu DSL stuff
      </action>
      <action dev="timperrett" type="fix" issue="483" system="assembla">
        Re-factored Paginator so that it can be used outside of the context of mapper and has a more composable API.
        This causes a breaking change in the API for existing users of the ModelView pagination.
      </action>
      <action dev="hseeberger" type="fix" issue="462" system="assembla">
        Made Loggable.logger protected in order to prevent from polluting the API of types mixed into.
      </action>
    </release>

    <release version="2.0-M4" date="2010-04-07" description="Lift 2.0 Milestone 4">
      <action dev="dpp" type="add" issue="452" system="assembla">
        Added a flag to disable Loc uniqeness testing
      </action>
      <action dev="dpp" type="add" issue="235" system="assembla">
        Added default settings for FadeIn and FadeOut
      </action>
      <action dev="dpp" type="add" issue="444" system="assembla">
        Added warnings on attempt to access non-existant props file
      </action>
      <action dev="dpp" type="fix" issue="442" system="assembla">
        Fixed an initization order issue in LoggingStatementWrapper
      </action>
      <action dev="dpp" type="add" issue="365" system="assembla">
        Enhanced JSON support in Lift based on the new JSON library
      </action>
      <action dev="dpp" type="add" issue="408" system="assembla">
        Added equals and hash methods for mapper based on primary key
      </action>
      <action dev="dpp" type="add" issue="233" system="assembla">
        support setObject without an explicit SQL type
      </action>
      <action dev="hoffrocket" type="add" issue="297" system="assembla">
        Added a new ImageResizer utility class to lift-imaging to provide additional resizing options which preserve
        aspect ratio and orientation.
      </action>
      <action dev="hoffrocket" type="fix" issue="411" system="assembla">
        MappedLongForeignKey apply() methods which take reference now prime the Obj
      </action>
      <action dev="hoffrocket" type="fix" issue="427" system="assembla">
        MappedDate and MappedDateTime setFromAny now handle Numbers (millis)
      </action>
      <action dev="hoffrocket" type="fix" issue="426" system="assembla">
        MappedString.crop gracefully handles null
      </action>
      <action dev="hseeberger" type="fix" issue="448" system="assembla">
        Fix lift-osgi boot.
      </action>
      <action dev="hseeberger" type="add" issue="445" system="assembla">
        Make lift-mapper an OSGi bundle and fix broken OSGi configuration of other modules.
      </action>
      <action dev="hseeberger" type="add" issue="409" system="assembla">
        Updated lift-core_pl.properties for Lift 2.0
      </action>
      <action dev="dridus" type="enhancement" issue="440" system="assembla">
        Move JValue encoding/decoding for field values from JSONFields in lift-couchdb to base fields in lift-record.
      </action>
      <action dev="hseeberger" type="add" issue="175" system="assembla">
        German lift-core.properties
      </action>
      <action dev="madshartmann" type="add" issue="104" system="assembla">
        Added javascript interface to the CalendarMothView which resembles the ones already available for the week and
        day view.
      </action>
      <action dev="madshartmann" type="update" issue="402" system="assembla">
        added blob to the list of reserved sql-words
      </action>
      <action dev="timperrett" type="enhancement" issue="443" system="assembla">
        Add response code overload to JsonResponse and rename HeaderStuff
      </action>
      <action dev="dpp" type="fix" issue="433" system="assembla">
        Synchronized a variable
      </action>
      <action dev="dpp" type="add" issue="390" system="assembla">
        Added a trait with createdAt and updatedAt mapper mixins
      </action>
      <action dev="dpp" type="fix" issue="436" system="assembla">
        More precise (and correct) shutdown process. This fixes a shutdown problem while CometActors are running.
      </action>
      <action dev="dpp" type="add" issue="424" system="assembla">
        Added an option to SiteMap to not flatten the sitemap when retrieving a group
      </action>
      <action dev="dpp" type="add" issue="434" system="assembla">
	Ported Testkit and LDAP to the 2.8 branch
      </action>
      <action dev="dpp" type="add" issue="432" system="assembla">
        Added a flag to preserver XML scope. Necessary when you're doing bind on top-level XML
      </action>
      <action dev="dpp" type="add" issue="391" system="assembla">
        Don't cache resource bundles in dev mode
      </action>
      <action dev="dpp" type="add" issue="423" system="assembla">
        Detect and disallow duplicate URIs in SiteMap
      </action>
      <action dev="dpp" type="add" issue="274" system="assembla">
        XML entities preserved
      </action>
      <action dev="dpp" type="add" issue="385" system="assembla">
        Dynamic reloading of sitemap during dev mode
      </action>
      <action dev="dridus" type="fix" issue="429" system="assembla">
        fix two bugs with findClass not titlecasing correctly (helloWorld to HelloWorld)
      </action>
      <action dev="dpp" type="fix" issue="382" system="assembla">
        SHtml.link and redirectTo properly deal with hash in URL
      </action>
      <action dev="dpp" type="fix" issue="419" system="assembla">
        Eliminated a potential deadlock in MetaMapper
      </action>
      <action dev="dpp" type="fix" issue="418" system="assembla">
        FactoryMaker request and session values no longer stomp on each other
      </action>
      <action dev="dpp" type="add" issue="400" system="assembla">
        Added helpful extractors (AsInt, AsLong, AsBoolean)
      </action>
      <action dev="dpp" type="add" issue="395" system="assembla">
        Adds .json method to Req
      </action>
      <action dev="dpp" type="add" issue="397" system="assembla">
        Added asValid and JSON helpers to Mapper
      </action>
      <action dev="dpp" type="add" issue="399" system="assembla">
        Unapply on MetaMapper
      </action>
      <action dev="dpp" type="update" issue="398" system="assembla">
        Made ParamFailure not a case class
      </action>
      <action dev="dpp" type="add" issue="392" system="assembla">
        More flexible CometActor creation
      </action>
      <action dev="hseeberger" type="add" issue="414" system="assembla">
        Converting a null String to an empty String
      </action>
      <action dev="dlouwers" type="add" issue="131" system="assembla">
        Add core dutch language files
      </action>
      <action dev="dlouwers" type="add" issue="132" system="assembla">
        Add Ext Core support to Lift
      </action>
      <action dev="nafg" type="fix" issue="257" system="assembla">
        Date/time parsing and formatting should be divided into Date, Time, and Date-time
      </action>
      <action dev="nafg" type="fix" issue="258" system="assembla">
        MappedTime, MappedDate, and MappedDateTime should use different parsers and formatters
      </action>
      <action dev="jeppenejsum" type="update" issue="310" system="assembla">
        Add logging to Lift's internal code
      </action>
      <action dev="marius.danciu" type="add" issue="334" system="assembla">
        Support for HTTP Reason Phrase
      </action>
      <action dev="jeppenejsum" type="fix" issue="338" system="assembla">
        Cleanup lift-openid dependencies
      </action>
      <action dev="jeppenejsum" type="fix" issue="348" system="assembla">
        OpenId attribute exchange support for well known providers
      </action>
      <action dev="dridus" type="fix" issue="355" system="assembla">
        Deprecate createRecord and createRecordFromJSON preferring new MyRecord
      </action>
      <action dev="jeppenejsum" type="fix" issue="361" system="assembla">
        Rename OpenId -> OpenID
      </action>
      <action dev="jeppenejsum" type="fix" issue="388" system="assembla">
        Foreign Key rules moved to MapperRules
      </action>
      <action dev="jeppenejsum" type="fix" issue="389" system="assembla">
        Add MapperRules.displayNameCalculator to allow easy localization of displayName
      </action>
      <action dev="dpp" type="update" issue="394" system="assembla">
        Request for convenience conversion on MappedLongForeignKey fields
      </action>
      <action dev="dridus" type="add" issue="396" system="assembla">
        Support for snippets lookup in subpackages
      </action>
      <action dev="marius.danciu" type="add" issue="401" system="assembla">
        Create a generic continuation mechanism
      </action>
      <action dev="dridus" type="fix" issue="403" system="assembla">
        lift-couchdb: Field types using JSONEncodedStringMixin compile but give AbstractMethodError due to type erasure
        fumble
      </action>
      <action dev="dridus" type="fix" issue="404" system="assembla">
        lift-couchdb: JSONField that encodes an enumeration by its name rather than ID
      </action>
      <action dev="marius.danciu" type="fix" issue="405" system="assembla">
        SetValueAndFocus should not be in JqJsCmds
      </action>
      <action dev="dpp" type="fix" issue="406" system="assembla">
        Create/Init a LiftSession from outside a Lift-handled request
      </action>
      <action dev="marius.danciu" type="fix" issue="407" system="assembla">
        JsCmds/JqJsCmds API normalization
      </action>
      <action dev="jonifreeman" type="fix" issue="410" system="assembla">
        StackOverflowError in JSON Serializer with large Lists
      </action>
      <action dev="marius.danciu" type="fix" issue="412" system="assembla">
        lift:lazy-load doesn't work properly with ajaxSelect
      </action>
      <action dev="dpp" type="add" issue="420" system="assembla">
        Stateless JSON code
      </action>
      <action dev="indrajitr" type="update" issue="421" system="assembla">
        Move common dependencies from lift-base, lift-persistence, etc. into lift-parent
      </action>
      <action dev="jeppenejsum" type="update" issue="422" system="assembla">
        Add logging functions to Schemifier
      </action>
      <action dev="marius.danciu" type="fix" issue="425" system="assembla">
        Statefull snippets redirect is broken
      </action>
      <action dev="jonifreeman" type="fix" issue="428" system="assembla">
        XML is converted to invalid JSON when array has attributes
      </action>
      <action dev="jeppenejsum" type="fix" issue="431" system="assembla">
        S.logQuery has wrong signature for use with DB.addLogFunc
      </action>
      <action dev="jeppenejsum" type="add" issue="435" system="assembla">
        Add support for call-once functions
      </action>
      <action dev="marius.danciu" type="fix" issue="439" system="assembla">
        Jetty 6 correction for comet
      </action>
      <action dev="indrajitr" type="update" issue="450" system="assembla">
        Update AMQP dependencies to use RabbitMQ 1.7.2
      </action>
      <action dev="indrajitr" type="remove" issue="451" system="assembla">
        Remove the deprecated meta module lift-core
      </action>
      <action dev="dpp" type="fix" issue="455" system="assembla">
        Ability to disable unique Loc check
      </action>
      <action dev="jonifreeman" type="fix" issue="456" system="assembla">
        Improve JSON extraction error message
      </action>
    </release>

    <release version="2.0-M3" date="2010-03-03" description="Lift 2.0 Milestone 3">
      <action dev="dpp" type="fix" issue="393" system="assembla">
        Fixed a stack overflow on non-tail recursive method
      </action>
      <action dev="dpp" type="fix" issue="387" system="assembla">
        Allow Foreign Key support to be optional in PostgreSQL driver
      </action>
      <action dev="dpp" type="fix" issue="373" system="assembla">
        Scope attributes duplicated in certain cases. Fixed those cases.
      </action>
      <action dev="dpp" type="update" issue="224" system="assembla">
        Support for enhancing foreign key references in PostgreSQL 8.3+
      </action>
      <action dev="dpp" type="add" issue="117" system="assembla">
        A flag for disabling the onblur stuff for ajax calls
      </action>
      <action dev="dpp" type="fix" issue="369" system="assembla">
        Better support for exceptions in DB Logging
      </action>
      <action dev="dpp" type="fix" issue="319" system="assembla">
        Further work to make sure control characters don't show up in XML output.
      </action>
      <action dev="dpp" type="fix" issue="342" system="assembla">
        Fix runtime errors in a couple of example programs
      </action>
      <action dev="dpp" type="add" issue="350" system="assembla">
        Added toHtml method to Mapper/MetaMapper
      </action>
      <action dev="dpp" type="fix" issue="367" system="assembla">
        Issues with template cache updating incorrectly
      </action>
      <action dev="dpp" type="add" issue="70" system="assembla">
        Added support for area tags
      </action>
      <action dev="dpp" type="add" issue="353" system="assembla">
        Added NOT IN to Mapper query builder
      </action>
      <action dev="dpp" type="add" issue="335" system="assembla">
        Enhancements to LiftActors and LRU to support Goat Rodeo
      </action>
      <action dev="dpp" type="fix" issue="296" system="assembla">
        Fixed a comparison bug in ReplaceOption (wishing for type-safety in ==)
      </action>
      <action dev="dpp" type="add" issue="298" system="assembla">
        ByList is uniqued before the query is built
      </action>
      <action dev="dpp" type="add" issue="343" system="assembla">
        Added linkToSelf option to Menu.build snippet
      </action>
      <action dev="dpp" type="fix" issue="357" system="assembla">
        Support for Scala 2.8 deltas in the way Nodes are compared
      </action>
      <action dev="dpp" type="fix" issue="239" system="assembla">
        304 responses should not include Content-Type headers
      </action>
      <action dev="hseeberger" type="fix" issue="112" system="assembla">
        Fixed misspelled keys for resource bundles: *pasword* and reset.password.confirmarion
      </action>
      <action dev="hseeberger" type="add" issue="251" system="assembla">
        xxxMenuLoc methods now delegate to protected xxxMenuLocParams methods in order to get their LocParams.
      </action>
      <action dev="hseeberger" type="add" issue="326" system="assembla">
        Extend Comet (ListenerManager) to selectively update subscribers
      </action>
      <action dev="indrajitr" type="update" issue="238" system="assembla">
        Have minimal support for archetype:create telling user to use archetype:generate instead
      </action>
      <action dev="indrajitr" type="update" issue="320" system="assembla" due-to="Adam Warski">
        Internationalizing missing strings in ProtoUser
      </action>
      <action dev="indrajitr" type="update" issue="344" system="assembla">
        Enforce Maven version 2.2.1 or higher, but lower than 3.0.
      </action>
      <action dev="pr1001" type="update" issue="322" system="assembla">
        lift-flot has been updated to Flot 0.6
      </action>
      <action dev="jeppenejsum" type="update" issue="329" system="assembla">
        Make OpenID support more extensible
      </action>
      <action dev="jeppenejsum" type="update" issue="155" system="assembla">
        Lift Mapper (Record) camelCase to snake_case for case insensitive databases
      </action>
      <action dev="jeppenejsum" type="update" issue="309" system="assembla">
        Improved logging facilities
      </action>
      <action dev="jeppenejsum" type="update" issue="374" system="assembla">
        Deprecate old logging code
      </action>
      <action dev="hoffrocket" type="update" issue="336" system="assembla">
        Enhance Facebook Connect utilities and example code
      </action>
      <action dev="nuttycombe" type="add" issue="212" system="assembla">
        Add DataBinding types and traits to lift-webkit
      </action>
      <action dev="dridus" type="update" issue="356" system="assembla">
        Add ability to use doc result of query, not just value
      </action>
      <action dev="dridus" type="update" issue="305" system="assembla">
        Add Optional variants of the basic record fields
      </action>
      <action dev="dridus" type="add" issue="306" system="assembla">
        Add CouchDB support (lift-couchdb)
      </action>
      <action dev="dridus" type="update" issue="351" system="assembla">
        Update lift-couchdb to use dispatch 0.7.1 once released
      </action>
      <action dev="dridus" type="fix" issue="359" system="assembla">
        Optional fields in JSONRecord do not work without setting needAllJSONFields to false
      </action>
      <action dev="timperrett" type="add" issue="285" system="assembla">
        Integrate Image manipulation code to lift
      </action>
      <action dev="jonifreeman" type="fix" issue="358" system="assembla">
        JSON deserialization fails for null value
      </action>
      <action dev="jonifreeman" type="fix" issue="341" system="assembla">
        Type hints are needed in JSON serialization for non-polymorphic Map
      </action>
      <action dev="jonifreeman" type="fix" issue="352" system="assembla">
        Do not serialize the internal state of a case class (JSON)
      </action>
      <action dev="jonifreeman" type="add" issue="360" system="assembla">
        Add support to extract primitive values from JSON
      </action>
      <action dev="marius.danciu" type="fix" issue="337" system="assembla">
        Forcing Authentication not working
      </action>
      <action dev="marius.danciu" type="fix" issue="27" system="assembla">
        Autocomplete never submit value
      </action>
      <action dev="marius.danciu" type="fix" issue="287" system="assembla">
        Javascript DSL inconsistencies
      </action>
      <action dev="marius.danciu" type="fix" issue="346" system="assembla">
        Solve CSS/JS unwanted caching
      </action>
      <action dev="marius.danciu" type="update" issue="363" system="assembla">
        LiftRules.jQueryVersion should not be there.
      </action>
      <action dev="nafg" type="add" issue="339" system="assembla">
        ItemsListEditor (and thus TableEditor) should warn when leaving page with unsaved changes
      </action>
      <action dev="nafg" type="add" issue="302" system="assembla">
        ItemsListEditor should display items pending removal, albeit in strikeout font
      </action>
      <action dev="nafg" type="add" issue="300" system="assembla">
        ItemsList.save unremoves removed unsaved items
      </action>
      <action dev="nafg" type="add" issue="299" system="assembla">
        ItemsList should be have refresh method to clear added/removed without requerying database
      </action>
      <action dev="nafg" type="add" issue="301" system="assembla">
        ItemsListEditor should allow custom columns
      </action>
      <action dev="nafg" type="add" issue="340" system="assembla">
        ItemsListEditor should catch SQLException in ItemsList.save
      </action>
    </release>

    <release version="2.0-M2" date="2010-02-10" description="Lift 2.0 Milestone 2">
      <action dev="jonifreeman" type="fix" issue="323" system="assembla">
        lift-Json doesn't appear to be correctly handling attributes
      </action>
      <action dev="jonifreeman" type="fix" issue="279" system="assembla">
        net.liftweb.json.JsonParser.extract fails with List[List[Int]]
      </action>
      <action dev="jonifreeman" type="add" issue="279" system="assembla">
        Multidimensional arrays supported in JSON serialization and extraction
      </action>
      <action dev="jonifreeman" type="update" issue="303" system="assembla">
        JSON object can be extracted into scala.Map (and scala.Map can be serialized as JSON object). Recursive types
        can be serialized.
      </action>
      <action dev="jonifreeman" type="update" issue="333" system="assembla">
        JSON pull parser API
      </action>
      <action dev="indrajitr" type="update" issue="292" system="assembla">
        Make Lfit both Scala 2.7 and 2.8 friendly
      </action>
      <action dev="indrajitr" type="fix" issue="307" system="assembla">
        Streamline JDBC library dependencies
      </action>
      <action dev="mads" type="fix" issue="46" system="assembla">
        autocomplete widget - make options settable
      </action>
      <action dev="hoffrocket" type="update" issue="304" system="assembla">
        Upgrade jQuery to 1.4.1
      </action>
      <action dev="hoffrocket" type="add" issue="311" system="assembla">
        Enable jQuery version switching in LiftRules
      </action>
      <action dev="marius.danciu" type="fix" issue="280" system="assembla">
        Ajax form submission with multiple submit buttons
      </action>
      <action dev="marius.danciu" type="new" issue="286" system="assembla">
        Submitting a form by ID and provide a Scala function
      </action>
      <action dev="marius.danciu" type="fix" issue="295" system="assembla">
        Ajax change from () => Any to () => JsCmd
      </action>
      <action dev="dpp" type="fix" issue="254" system="assembla">
        Add field-by-field error notifications to CRUDified fields
      </action>
      <action dev="dpp" type="fix" issue="282" system="assembla">
        MappedLongForeignKey::asJsonValue should generate JNull
      </action>
      <action dev="dpp" type="fix" issue="284" system="assembla">
        Additional tag support for TextileParser
      </action>
      <action dev="dpp" type="fix" issue="290" system="assembla">
        TextileParser molests divs
      </action>
      <action dev="dpp" type="add" issue="293" system="assembla">
        New LRU Map that works better than Apache LRU map
      </action>
      <action dev="dpp" type="fix" issue="308" system="assembla">
        The order of fields is random in Mapper
      </action>
      <action dev="dpp" type="add" issue="314" system="assembla">
        Allow thread-local Connection Identerifer resolution
      </action>
      <action dev="dpp" type="fix" issue="315" system="assembla">
        How overriding of _showAllTemplate to show a limited number of columns
      </action>
      <action dev="dpp" type="fix" issue="319" system="assembla">
        Control characters in input can lead to Denial of Service attacks
      </action>
    </release>

    <release version="2.0-M1" date="2010-01-13" description="Lift 2.0 Milestone 1">
      <action dev="boisvert" type="fix" issue="273" system="assembla">
        Changed LiftRules.getResourceAsStream() to doWithResource() to ensure InputStream is always closed
        Removed duplicate LiftRules.finder()
      </action>
      <action dev="dchenbecker" type="fix" issue="232" system="assembla">
        Added logging of bad prepared statements to help diagnose things.
      </action>
      <action dev="dchenbecker" type="fix" issue="231" system="assembla">
        Fixed Mapper to properly deal with generated values
      </action>
      <action dev="dpp" type="update" issue="268" system="assembla">
        Misc sitemap enhancements
      </action>
      <action dev="dpp" type="fix" issue="267" system="assembla">
        Lift explicitly closed streams rather than waiting for garbage collection
      </action>
      <action dev="dpp" type="fix" issue="266" system="assembla">
        Jetty restarts do not cause exceptions to be thrown
      </action>
      <action dev="dpp" type="update" issue="262" system="assembla">
        lift-json's Jsvalue may be used with JsonResponse
      </action>
      <action dev="dpp" type="fix" issue="248" system="assembla">
        Fixed NPE problems in Mapper to Json
      </action>
      <action dev="dpp" type="update" issue="247" system="assembla">
        Better handling of flot widget in Comet
      </action>
      <action dev="dpp" type="fix" issue="244" system="assembla">
        Fixed misc Textile bugs
      </action>
      <action dev="dpp" type="update" issue="243" system="assembla">
        Enhanced stateful rewrite
      </action>
      <action dev="dpp" type="update" issue="242" system="assembla">
        Added post-commit hook to DB
      </action>
      <action dev="dpp" type="update" issue="241" system="assembla">
        Wizard supports file upload forms
      </action>
      <action dev="dpp" type="update" issue="240" system="assembla">
        Enhanced TestCond widget
      </action>
      <action dev="dpp" type="fix" issue="239" system="assembla">
        304 responses no longer contain content type
      </action>
      <action dev="dpp" type="update" issue="236" system="assembla">
        Enhanced connection pool logic
      </action>
      <action dev="dpp" type="fix" issue="234" system="assembla">
        Fixed some null exceptions with DB queries
      </action>
      <action dev="dpp" type="fix" issue="223" system="assembla">
        Fixed problems with the JNDI context
      </action>
      <action dev="dpp" type="fix" issue="222" system="assembla">
        Fixed synchronization issues with Vars
      </action>
      <action dev="dpp" type="update" issue="276" system="assembla">
        OAuth support (thanks to the FourSquare guys)
      </action>
      <action dev="dpp" type="fix" issue="275" system="assembla">
        File handles released correctly in Jetty
      </action>
      <action dev="dpp" type="update" issue="250" system="assembla">
        Extracted "Screen" code from Wizard for stand-alone declarative input screens
      </action>
      <action dev="indrajitr" type="update">
        Restructure project (segregated into three logical projects: framework, archetypes, examples)
      </action>
    </release>

    <release version="1.1-M8" date="2009-12-10" description="Lift 1.1 Milestone 8">
      <action dev="boisvert" type="add" issue="" system="">
        Added new built-in &lt;lift:html5&gt; snippet that sets HTML5 DOCTYPE on the XHTML response
      </action>
      <action dev="boisvert" type="fix" issue="218" system="assembla">
        JqJsCmds.ModalDialog now takes JsObj argument to work with BlockUI v2.x
      </action>
      <action dev="boisvert" type="fix" issue="" system="assembla">
        Fixed typo in DerbyDriver.integerIndexColumnType: IDENITY -> IDENTITY
      </action>
      <action dev="dchenbecker" type="fix" issue="211" system="assembla">
        Fixed Mapper to use DriverType.columnTypeMap everywhere
      </action>
      <action dev="dchenbecker" type="fix" issue="210" system="assembla">
        Fixed Mapper logging to properly log inserts, updates and deletes
      </action>
      <action dev="Kris Nuttycombe" type="fix" issue="139" system="assembla">
        Breaking Changes:

        1) LocParam

        LocParam has been made a sealed trait to facilitate pattern matching within the Lift codebase and has had a contravariant type parameter added to its type to facilitate typesafe interactions with Loc[T]. The new trait is hence LocParam[-T]. As LocParam is now a sealed trait, I have added an extension point for user-specified LocParam subtypes as UserLocParam[-T] extends LocParam[T]. Since the new type parameter is contravariant, LocParam subclasses that are applicable for any Loc[T] have the type LocParam[Any], and a type alias AnyLocParam has been added for this type.

        The Loc.checkProtected method now enforces type consistency between the evaluated Link[T] and the list of LocParam[T] which are used to evaluate whether the link is accessible given the specified parameters.

        2) Renames

        Previously, the "Param" suffix was used for two unrelated purposes within Loc: first, to refer to the type parameter of the Loc, and secondly for the LocParam configuration. This overloading made the code and the API somewhat difficult to read, so the first usage has been removed resulting in the following renames:

        ParamType => T
        NullLocParams => //removed, Unit is sufficient!
        Loc.defaultParams => Loc.defaultValue
        Loc.forceParam => Loc.overrideValue
        Loc.foundParam => Loc.requestValue
        Loc.additionalKidParams => Loc.childValues

        After this change, all instances of the "param" name within Loc should refer to something having to do with LocParam instances.

        Non-Breaking Additions:

        case class IfValue[T](test: Box[T] => Boolean, failMsg: FailMsg) extends LocParam[T]
        case class UnlessValue[T](test: Box[T] => Boolean, failMsg: FailMsg) extends LocParam[T]
        case class TestValueAccess[T](func: Box[T] => Box[LiftResponse]) extends LocParam[T]

        If you are using a non-Unit typed Loc, you can use these LocParam instances to enforce access rules at the value level.

        case class ValueTemplate[T](template: Box[T] => NodeSeq) extends LocParam[T] //per-value template selection

        DataLoc[T] subclass of Loc was added to facilitate the use of the new more typeful LocParam subtypes.

        A few changes to Link:

        Since Link.createLink creates a Box[Text] (and not a clickable link) a couple of methods were added to create the intermediate, unboxed
        values in order that subclasses can more easily manipulate the resulting path:

        Link.pathList(value: T): List[String] // added to facilitate creation of value-aware paths by subclasses.
        Link.createPath(value: T): String //creates the String representation of the path that is subsequently turned into XML and boxed by Link.createLink
      </action>

      <action dev="marius.danciu" type="fix" issue="56" system="assembla">
        Allowing page fragments wrapped by &lt;lift:lazy-load&gt; node to be processed and loaded asynchronously.
      </action>

      <action dev="boisvert" type="fix" issue="153" system="assembla">
        Updated documentation for Msgs
      </action>

      <action dev="boisvert" type="fix" issue="177" system="assembla">
        XmlResponse(...) now accepts optional HTTP status code, mime type and cookies.
      </action>

      <action dev="boisvert" type="fix" issue="14" system="assembla">
        SQL Server Alter Table Fails
      </action>

      <action dev="boisvert" type="fix" issue="170" system="assembla">
        Typo in Req.scala
      </action>

      <action dev="hseeberger" type="fix" issue="166" system="assembla">
        Snapshot jars contains several Box.class files
      </action>

      <action dev="indrajitr" type="update" issue="156" system="assembla" due-to="econoplas">
        Update hibernate-entitymanager to 3.4.0.GA.
      </action>

      <action dev="indrajitr" type="update" issue="168" system="assembla" due-to="awhitford">
        Adjust javax.mail version range to avoid issues when Sun's repo is used and
        honor javax.activation being transitively pulled up my javax.mail.
      </action>

      <action dev="indrajitr" type="fix" issue="180" system="assembla">
        Fix scala:doc and vscaladoc configuration along with provision for module specific configuration for packageLinkDefs.
      </action>

      <action dev="indrajitr" type="update" issue="203" system="assembla">
        Enforce Maven version 2.1.0 or higher, but lower than 3.0.
      </action>

      <action dev="indrajitr" type="fix" issue="161" system="assembla">
        Upgrade Lift archetypes to use the new archetype metadata format. Enhance/fix archetype integration tests during build.
      </action>

      <action dev="indrajitr" type="fix" issue="227" system="assembla">
        Enhance archetype metadata not to depend on ext.vm and allow one to set Lift version (-DliftVersion) or Scala version (-DscalaVersion) during archetype:generate.
      </action>

      <action dev="dchenbecker" type="add" issue="148" system="assembla">
        Add ability to call JS code after AJAX form submit
      </action>

      <action dev="dchenbecker" type="add" issue="181" system="assembla">
        Add AJAX editable field generator to SHtml, add AjaxEditableField to Mapper.
      </action>

      <action dev="dchenbecker" type="fix" issue="16" system="assembla">
        Fixed SQL Server drivers to use version-appropriate unicode columns for text.
      </action>

    </release>

    <release version="1.1-M7" date="2009-11-07" description="Lift 1.1 Milestone 7">
      <action dev="alex.boisvert" type="update" issue="57" system="assembla">
        Improve error message if database is not supported
      </action>
      <action dev="alex.boisvert" type="update" issue="77" system="assembla">
        Change net.liftweb.mapper.ByList to take a Seq[T] instead of a List[T]
      </action>
      <action dev="timperrett" type="update" issue="88" system="assembla">
        Boxed payment status so that IPN cancelations appear as
        Empty. Breaking API change for implementors.
      </action>
      <action dev="dpp" type="fix" issue="94" system="assembla" due-to="vdichev">
        Textile parser outputs non-valid output. Changed some null to Null.
      </action>
      <action dev="dpp" type="add" system="assembla">
        Enhanced the documentation for an type signatures for Actors
      </action>
      <action dev="dpp" type="add" system="assembla">
        Revised Lift to use LiftActors and be compatible with Akka Actors
      </action>
      <action dev="dpp" type="fix" issue="126" system="assembla">
        S.deleteCookie broken in M6
      </action>
      <action dev="dpp" type="add" issue="125" system="assembla">
        DB.runQuery isn't ConnectionIdentifier-aware
      </action>
      <action dev="dpp" type="fix" issue="119" system="assembla">
        Misspelling in field name in ProtoExtendedSession
      </action>

      <action dev="dpp" type="fix" issue="120" system="assembla">
        net.liftweb.widgets.autocomplete in version 1.1-M6
        changed return type from NodeSeq to Elem
      </action>

      <action dev="dpp" type="fix" issue="122" system="assembla">
        StatefulSnippets generate invalid markup
      </action>

      <action dev="dpp" type="update" issue="142" system="assembla">
        Updated Lift to use Scala 2.7.7
      </action>

      <action dev="dpp" type="fix" issue="143" system="assembla">
        Stacked URL Rewriting correctly deals with params
      </action>

      <action dev="dpp" type="fix" issue="141" system="assembla">
        Simplified Factory signatures in LiftRules
      </action>

      <action dev="indrajitr" type="update" issue="127" system="assembla">
        Restructured Lift codebase (now categorized into lift-base, lift-persistence, lift-modules, lift-archetypes and lift-examples).
      </action>

    </release>

    <release version="1.1-M6" date="2009-10-09" description="Lift 1.1 Milestone 6">
      <action dev="indrajitr" type="update" issue="128" system="assembla">
        Project build models are more enriched and streamlined.
      </action>

      <action dev="joni" type="add">JSON diff and merge</action>
      <action dev="joni" type="update">Generalized JSON serialization</action>
      <action dev="joni" type="fix">Use paranamer to find out case class constructor argument names</action>

      <action dev="heiko.seeberger" type="fix" issue="84" system="assembla">Enhance CRUDify i18n</action>
      <action dev="heiko.seeberger" type="add" issue="82" system="assembla">Add parameterized ?? to S</action>
      <action dev="heiko.seeberger" type="fix" issue="87" system="assembla">Inaccurate ranges for previous and next (page) in CRUDify
      </action>
      <action dev="heiko.seeberger" type="fix" issue="81" system="assembla">No i18n for "Sign Up" in MetaMegaProtoUser.signupXhtm</action>
      <action dev="heiko.seeberger" type="fix" issue="111" system="assembla">Lost password submit button is not rendered correctly
      </action>
      <action dev="heiko.seeberger" type="fix" issue="113" system="assembla">Signup mail body not i18ned</action>
      <action dev="heiko.seeberger" type="fix" issue="114" system="assembla">Misspelled Key "pasword.changed" in ProtoUser.scala</action>
      <action dev="heiko.seeberger" type="fix" issue="123" system="assembla">Enhance Msgs snippet to optionally show all messages</action>
      <action dev="heiko.seeberger" type="fix" issue="157" system="assembla">MappedPassword contains misspelled key for unset password
      </action>
    </release>

    <release version="1.1-M5" date="2009-09-08" description="Lift 1.1 Milestone 5"/>

    <release version="1.1-M4" date="2009-08-04" description="Lift 1.1 Milestone 4">
      <action dev="Marius Danciu" type="add">Added HTTP abstraction for making Lift container agnostic.</action>
    </release>

    <release version="1.1-M3" date="2009-07-02" description="Lift 1.1 Milestone 3">
      <action dev="Marius Danciu" type="add">Added &lt;lift:tail&gt; builtin snippet for merging content at the end of
        body tag
      </action>
    </release>

    <release version="1.1-M1" date="2009-05-01" description="Lift 1.1 Milestone 1">
      <action dev="Marius Danciu" type="add">Fixed Bug #34 - lift processing directives should be implemented as
        snippets
      </action>
      <action dev="Marius Danciu" type="add">Added support for templates caching</action>
    </release>

    <release version="1.0" date="2009-02-26" description="First Major">
      <action dev="Marius Danciu" type="add">Added support for multiple resource bundles</action>
    </release>

    <release version="0.10" date="2009-01-14" description="api refactor">
      <action dev="Marius Danciu" type="update">Consolidate LiftRules</action>
      <action dev="Marius Danciu" type="update">Added HTTP authentication support</action>
      <action dev="Jorge Ortiz" type="update">Upgrade to Scala 2.7.3</action>
      <action dev="Jorge Ortiz" type="update">Upgrade to Scalacheck 1.5</action>
      <action dev="Jorge Ortiz" type="update">Upgrade to Specs 1.4.0</action>
      <action dev="Marius Danciu" type="update">Added Record/Field generic support</action>
      <action dev="David Pollak" type="update">Changed Can to Box</action>
      <action dev="David Pollak" type="update">Changed RequestState to Req</action>
      <action dev="David Pollak" type="update">Updated LiftView to be more syntactically pleasing</action>
      <action dev="David Pollak" type="update">Fixed a bug with how RequestVars and traits work</action>
      <action dev="David Pollak" type="update">Enhanced the DateTime inputs</action>
      <action dev="David Pollak" type="update">First pass at complete PayPal ITN and PDT stuff</action>
      <action dev="David Pollak" type="update">Refactoring of the PayPal stuff</action>
      <action dev="David Pollak" type="add">A Currency class</action>
      <action dev="David Pollak" type="add">Added a nifty mechanism for stateful form management (Hoot)</action>
      <action dev="Marius Danciu" type="add">Added fix CSS support</action>
      <action dev="Marius Danciu" type="add">Added support for other JS libraries</action>
      <action dev="Marius Danciu" type="add">Added JSON forms support</action>
      <action dev="Jorge Ortiz" type="update">Updated to jQuery 1.2.6</action>
      <action dev="timperrett" type="add">Added PayPal Integration module</action>
      <action dev="timperrett" type="update">Redesigned Gavatar widget</action>
    </release>

    <release version="0.9" date="2008-06-15" description="">
      <action dev="Marius Danciu" type="add">Added URL rewriting support</action>
      <action dev="Marius Danciu" type="add">Added CalendarDayView widget</action>
      <action dev="Marius Danciu" type="add">Added CalendarWeekView widget</action>
      <action dev="David Pollak" type="update">Switch from svn (code.google.com) to git (github) has scm to manage
        source
      </action>
    </release>

    <release version="0.8" date="2008-05-09" description="">
      <action dev="David Bernard" type="update">Use vscaladoc to generate API</action>
      <action dev="Jorge Ortiz" type="update">Compiled the project with Scala-2.7.1</action>
      <action dev="David Pollak" type="add">Start the lift-openid module</action>
      <action dev="David Pollak" type="add">Start the lift-oauth module</action>
      <action dev="Marius Danciu" type="add">Added CalendarMonthView widget</action>
      <action dev="Marius Danciu" type="add">Start the lift-widgets module</action>
      <action dev="Marius Danciu" type="add">Added ActorPing#scheduleAtFixedRate</action>
      <action dev="Marius Danciu" type="add">Added notices support for Comet actors</action>
      <action dev="Marius Danciu" type="add">Added JavaScript statements as JsCmd</action>
    </release>

    <release version="0.7" date="2008-04-03" description="">
      <action dev="Steve Jenson" type="add">
        Gave AMQPDispatcher users the ability to auto-reconnect to the amqp server if it restarts.
      </action>
      <action dev="Marius Danciu" type="update">
        - Separating html functions from S object to SHtml object
        - Putting LiftRules in its own file
        - Adding support for associating messages with ID's to allow form fields validation messages.
        - ValidationIssue renamed into FieldError and lives in http package
        - ErrorReport built in snippet was renamed to Msgs
        - Added Msg built in snippet used for form field messages (Renders only messages associated with this tag id)
      </action>
      <action dev="Eric Torreborre" type="add">
        Extracted from the Helpers class, documented and tested ClassHelpers, ControlHelpers and TimeHelpers Traits
      </action>
      <action dev="Steve Jenson" type="add">
        Adding unload hooks so a user's lift app can make sure that certain methods are called when
        the war is unloaded by the servlet container.
      </action>
      <action dev="Steve Jenson" type="add">
        Adding a bunch of Responses to help make building RESTful Web Services easier in lift.
      </action>
      <action dev="Marius Danciu" type="add">
        Added extensible support for specifying the behavior for invalid URI's (with or without site map)
      </action>
      <action dev="Marius Danciu" type="update">
        Changes LiftServlet object name to LiftRules
      </action>
      <action dev="Marius Danciu" type="update">
        Changed Loc behavior to use ResponseIt
      </action>
      <action dev="Marius Danciu" type="add">
        Added RedirectWithState
      </action>
      <action dev="Steve Jenson" type="add">
        Added a KeyedCache for model objects built on top of the LRU class.
      </action>
      <action dev="David Bernard" type="updates">
        Split lift-core into several modules : lift-webkit, lift-amqp, lift-facebook, lift-testkit, lift-textile,
        lift-xmpp
      </action>
    </release>

    <release version="0.6" date="2008-03-10" description="">
      <action dev="Eric Torreborre" type="update">
        Compiled the project with Scala-2.7.0
      </action>
      <action dev="Marius Danciu" type="add">
        Added RedirectResponse class
      </action>
      <action dev="Marius Danciu" type="add">
        Added lift core localization support.
      </action>
      <action dev="Steve Jenson" type="add">
        Added Cookie support.
      </action>
      <action dev="Steve Jenson" type="update">
        Updating our version of jQuery to 1.2.3.
      </action>
      <action dev="Steve Jenson" type="add">
        Added a new method to MetaMapper that lets you find models by PreparedStatement. findByPreparedStatement
      </action>
    </release>

    <release version="0.5" date="2008-02-05" description="">
      <action dev="Steve Jenson" type="add">Added a new QueryParam, ByList which lets you query on Model objects with a
        List[T].
      </action>
      <action dev="David Pollak" type="update">Revised the example site to use Blueprint CSS for style</action>
      <action dev="David Pollak" type="add">jlift JavaScript utilities and associated binder helpers.</action>
      <action dev="David Pollak" type="add">Blueprint CSS built in (version 0.6) so it can be served via /classpath
      </action>
      <action dev="David Pollak" type="add">XML -> JavaScript bindings so that JSON -> XHTML rendering can be defined
        using Scala XML literals, but the resulting JavaScript code can be sent to the browser to do mass rendering of
        JSON objects.
      </action>
      <action dev="David Pollak" type="add">Added JSON support including: - S.buildJSONFunc - JSONHandler class - Lots
        of
        fancy JavaScript expression building
      </action>
      <action dev="David Pollak" type="update">When lift is running in test mode, the default form generators will
        insert
        lift:field_name attribute into the form fields to aid in testing
      </action>
      <action dev="David Pollak" type="update">
        Added json2.js (and minified version)
        Enhanced the resource serving stuff so that:
        - The path is defined in LiftServlet and changable (defaults to "classpath")
        - Moved the resource location from the root to "toserve" (can be changed) to avoid any possible way of serving
        up
        classes
        - The white list is a Partial Function for more flexibility
        - The white list by default contains jquery.js and json.js
        - There's a re-writer to re-write the request into an actual file (so jquery.js gets re-written to
        jquery-1.2.2-min.js)
      </action>
      <action dev="David Pollak" type="add">Parser Combinator Helper routines</action>
      <action dev="David Pollak" type="update">MappedField.toForm now returns a Can[NodeSeq] so a field can be omitted
        from a form
      </action>
      <action dev="David Pollak" type="add">Added the "record" and "record_mgt" packages with half-baked record and
        field
        stuff in them
      </action>
      <action dev="David Pollak" type="update">Added LocInfo and LocInfoVal to SiteMap for storing CSS and other tidbits
        about each menu item
      </action>
      <action dev="David Pollak" type="update">Fixed the 'Welcome to the your project' type-o</action>
      <action dev="David Pollak" type="update">Further abstracted the whole logging thing. There's a default log4j setup
        that can be overriden. The LiftLogger trait is made concrete in Log4JLogger, but the generic LiftLogger creation
        is done by function that can be modified in LogBoot: var loggerByName: String => LiftLogger = _logger; var
        loggerByClass: Class => LiftLogger = _loggerCls; One can insert a new logging system into lift by replacing the
        loggerByName and loggerByClass functions with appropriate functions that return a LiftLogger.
      </action>
      <action dev="David Pollak" type="add">MappedText and MapperFakeClob classes</action>
      <action dev="David Pollak" type="update">Extensive updates to the &lt;lift:xxx /&gt; tag mechanism that uses tag
        labels as snippets and support for adding arbitrary tag handling to lift.
      </action>
    </release>

    <release version="0.4" date="2008-01-07" description="">
      <action dev="Steve Jenson" type="add">Added XMPP support for lift applications. see the package net.liftweb.xmpp
      </action>
      <action dev="Steve Jenson" type="add">Added support for switching XHTML MIME type serving off. See
        LiftServet.useXhtmlMimeType
      </action>
      <action dev="David Pollak" type="update">Upgrade to scala-2.6.1</action>
      <action dev="David Pollak" type="update">Support for PosgreSQL 8.1 and some tests</action>
      <action dev="Maciek Starzyk" type="add">Adding support to H2 to lift-ORM</action>
      <action dev="Maciek Starzyk" type="add">Adding support to PostgreSQL to lift-ORM</action>
      <action dev="David Bernard" type="add">/html/body//head are merged into /html/head, to allow html fragment inlined
        into body to contribute to /html/head
      </action>
      <action dev="Steve Jenson" type="add">Adding a new lift archetype, lift-archetype-basic that will generate a lift
        template with basic database and users functionality.
      </action>
      <action dev="Steve Jenson" type="add">Adding LiftConsole to archetype to play with lift-based application in
        console
        mode
      </action>
      <action dev="Steve Jenson" type="add">Adding mock for HTTPRequest and Co</action>
      <action dev="David Bernard" type="add">Adding first Specs test to test lift-core</action>
      <action dev="David Bernard" type="update">The look of the maven site generated (for lift itself and for
        archetypes)
      </action>
      <action dev="David Bernard" type="remove">Removing deprecated new_proj (replaced by archetypes)</action>
      <action dev="David Bernard" type="remove">Removing lift-archetype-hellolift (replaced by lift-archetype-basic (and
        the sample application hellolift))
      </action>
    </release>

    <release version="0.3.0" date="2007-12-07" description="champagne">
      <action dev="David Pollak" type="add">Support for Ajax including integration of jQuery</action>
      <action dev="David Pollak" type="add">Radically improved Comet support</action>
      <action dev="Jorge Eugenio Ortiz Hinojosa" type="add">Facebook API support</action>
      <action dev="Steve Jenson" type="add">AMQP (RabbitMQ) support</action>
      <action dev="David Pollak" type="add">Radically improved Comet support</action>
      <action dev="David Pollak" type="add">Built in Traits for Users (including user management) and Tags</action>
      <action dev="David Pollak" type="add">Support for a variety of new Mapped types (Country, Locale, Postal Code,
        etc.)
      </action>
      <action dev="David Pollak" type="add">New examples including a real-time blog</action>
      <action dev="David Bernard" type="update">Project builder using Maven and significantly improved Maven support
      </action>
      <action dev="David Pollak" type="add">Localization</action>
      <action dev="David Pollak" type="add">Improved XHTML support including proper headers based on browser type
      </action>
      <action dev="Team" type="update">Improved documentation</action>
      <action dev="Team" type="update">Radically improved samples and "getting started" pieces</action>
      <action dev="David Pollak" type="add">support for multiple database instances</action>
      <action dev="David Pollak" type="add">improved regex support including some Regex -> object creation support for
        parsing
      </action>
      <action dev="David Pollak" type="add">a new and improved textile parser</action>
    </release>

    <release version="0.2.0" date="2007-06-06">
      <action dev="David Pollak" type="add">"new_proj" script to create a new project</action>
      <action dev="David Pollak" type="add">HTTP test framework for writing tests</action>
      <action dev="David Pollak" type="add">Skittr code example -- a Twitter clone in lift and Scala</action>
      <action dev="David Pollak" type="add">SiteMap -- define site navigation and access control rules in a Domain
        Specific Language
      </action>
      <action dev="David Pollak" type="add">each model can live in a different database (multi database support)
      </action>
      <action dev="David Pollak" type="add">support for Jetty continuations on AJAX calls (automatic, not application
        code
        required)
      </action>
      <action dev="David Pollak" type="update">improvements to query building</action>
      <action dev="David Pollak" type="add">Shared session variable across Snippets and Controllers</action>
      <action dev="David Pollak" type="add">"recursive snippets" to re-write the page</action>
      <action dev="David Pollak" type="add">ability to pass attributes to Snippets and Controllers</action>
      <action dev="David Pollak" type="add">built in support for blowfish encryption</action>
      <action dev="David Pollak" type="add">logging via log4j</action>
      <action dev="David Pollak" type="add">MappedListEnum to persist List[Enumeration] easily</action>
      <action dev="David Pollak" type="add">lots of HTML form elements (select, multiselect, etc.)</action>
      <action dev="David Pollak" type="update">enhanced SQL queries</action>
      <action dev="David Pollak" type="add">filterMap support for queries as the rows come back from the database
      </action>
      <action dev="David Pollak" type="add">comparison operators for MappedField</action>
      <action dev="David Pollak" type="add">run modes (Production, Test, Development, etc.)</action>
      <action dev="David Pollak" type="add">properties that are based on user, machine, and run mode</action>
      <action dev="David Pollak" type="add">filters for fields such that input (and comparison and queries) can
        automatically be made upper case, lower case, trim, etc.
      </action>
    </release>

    <release version="0.1.0" date="2007-02-26" description="first public release"></release>

  </body>
</document><|MERGE_RESOLUTION|>--- conflicted
+++ resolved
@@ -41,12 +41,9 @@
       <action dev="dridus" type="update" issue="494" system="assembla">
     Fix PasswordField validation.
       </action>
-<<<<<<< HEAD
-=======
       <action dev="dpp" type="add" issue="499" system="assembla">
 	Better control over sessions
       </action>
->>>>>>> 1703e88f
       <action dev="dpp" type="add" issue="461" system="assembla">
 	Helpful new JsonCommand extractor for pattern matching
 	Json commands
