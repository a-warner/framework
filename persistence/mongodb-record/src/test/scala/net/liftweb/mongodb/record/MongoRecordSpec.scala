--- conflicted
+++ resolved
@@ -165,18 +165,9 @@
   }
 
   "MongoRecord" should {
-<<<<<<< HEAD
-    checkMongoIsRunning
-
-    val sr1 = SubRecord.createRecord
-      .name("SubRecord1")
-    val sr2 = SubRecord.createRecord
-      .name("SubRecord2")
-
-=======
-    
-    
->>>>>>> 7ab295c5
+    val sr1 = SubRecord.createRecord.name("SubRecord1")
+    val sr2 = SubRecord.createRecord.name("SubRecord2")
+
     val fttr = FieldTypeTestRecord.createRecord
       //.mandatoryBinaryField()
       .mandatoryBooleanField(false)
@@ -235,8 +226,6 @@
     ))
 
     "save and retrieve 'standard' type fields" in {
-      
-
       fttr.save
 
       val fttrFromDb = FieldTypeTestRecord.find(fttr.id)
@@ -244,12 +233,10 @@
       fttrFromDb foreach { tr =>
         tr must_== fttr
       }
-	  success
+	    success
     }
 
     "save and retrieve Mongo type fields" in {
-      
-
       mfttr.save
 
       val mfttrFromDb = MongoFieldTypeTestRecord.find(mfttr.id)
@@ -275,7 +262,6 @@
       mtrFromDb foreach { tr =>
         tr must_== mtr
       }
-<<<<<<< HEAD
 
       srtr.save
 
@@ -284,9 +270,7 @@
       srtrFromDb foreach { tr =>
         tr mustEqual srtr
       }
-=======
-	  success
->>>>>>> 7ab295c5
+      success
     }
 
     "convert Mongo type fields to JValue" in {
@@ -422,7 +406,7 @@
       mtrFromJson foreach { tr =>
         tr must_== mtr
       }
-	  success
+      success
     }
 
     "handle null" in {
@@ -454,12 +438,10 @@
         n.jsonobjlist.value(1).id must_== ntr.jsonobjlist.value(1).id
         n.jsonobjlist.value(1).name must_== ntr.jsonobjlist.value(1).name
       }
-	  success
+	    success
     }
 
     "handle Box using JsonBoxSerializer" in {
-      
-      
       val btr = BoxTestRecord.createRecord
       btr.jsonobjlist.set(
         BoxTestJsonObj("1", Empty, Full("Full String1"), Failure("Failure1")) ::
@@ -481,7 +463,7 @@
         sortedList(0).boxFull must_== Full("Full String1")
         sortedList(0).boxFail must_== Failure("Failure1")
       }
-	  success
+	    success
     }
 
   }
