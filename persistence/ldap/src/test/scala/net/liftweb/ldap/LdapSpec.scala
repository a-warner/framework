/*
 * Copyright 2010-2011 WorldWide Conferencing, LLC
 *
 * Licensed under the Apache License, Version 2.0 (the "License");
 * you may not use this file except in compliance with the License.
 * You may obtain a copy of the License at
 *
 *     http://www.apache.org/licenses/LICENSE-2.0
 *
 * Unless required by applicable law or agreed to in writing, software
 * distributed under the License is distributed on an "AS IS" BASIS,
 * WITHOUT WARRANTIES OR CONDITIONS OF ANY KIND, either express or implied.
 * See the License for the specific language governing permissions and
 * limitations under the License.
 */

package net.liftweb
package ldap

import java.io.File

import javax.naming.CommunicationException

import org.apache.mina.util.AvailablePortFinder
import org.apache.directory.server.core.DefaultDirectoryService
import org.apache.directory.server.core.partition.impl.btree.jdbm.{JdbmIndex,JdbmPartition}
import org.apache.directory.server.ldap.LdapServer
import org.apache.directory.server.protocol.shared.transport.TcpTransport
import org.apache.directory.server.xdbm.Index
import org.apache.directory.server.core.entry.ServerEntry
import org.apache.directory.shared.ldap.name.LdapDN

import org.specs2.mutable._

import common._
import util.Helpers.tryo


/**
 * Systems under specification for Ldap.
 */
object LdapSpec extends Specification {
  "LDAP Specification".title
  
  val ROOT_DN = "dc=ldap,dc=liftweb,dc=net"

  // Thanks to Francois Armand for pointing this utility out!
  val service_port = AvailablePortFinder.getNextAvailable(40000)
  val service = new DefaultDirectoryService
  val ldap = new LdapServer

  lazy val workingDir = Box[String](System.getProperty("apacheds.working.dir")) 

  /*
   * The following is taken from:
   * http://directory.apache.org/apacheds/1.5/41-embedding-apacheds-into-an-application.html
   * http://stackoverflow.com/questions/1560230/running-apache-ds-embedded-in-my-application
   */
  step {
    (try {
      // Disable changelog
      service.getChangeLog.setEnabled(false)

      // Configure a working directory if we have one set, otherwise fail
      // because we don't want it using current directory under SBT
      workingDir match {
        case Full(d) =>
          val dir = new java.io.File(d)
          dir.mkdirs
          service.setWorkingDirectory(dir)
        case _ => failure("No working dir set for ApacheDS!")
      }

      // Set up a partition
      val partition = new JdbmPartition
      partition.setId("lift-ldap")
      partition.setSuffix(ROOT_DN)
      service.addPartition(partition)

      // Index attributes (gnarly type due to poor type inferencing)
      val indices : java.util.Set[Index[_,ServerEntry]] = new java.util.HashSet()

      List("objectClass", "ou", "uid", "sn").foreach {
        attr : String => indices.add(new JdbmIndex(attr))
      }

      partition.setIndexedAttributes(indices)

      // Set up the transport to use our "available" port
      ldap.setTransports(new TcpTransport(service_port))
      ldap.setDirectoryService(service)

      service.startup()

      // Inject the root entry if it does not already exist
      if ( !service.getAdminSession().exists(partition.getSuffixDn)) {
        val rootEntry = service.newEntry(new LdapDN(ROOT_DN))
        rootEntry.add( "objectClass", "top", "domain", "extensibleObject" );
        rootEntry.add( "dc", "ldap" );
        service.getAdminSession().add( rootEntry );
      }

      addTestData()

      ldap.start()

<<<<<<< HEAD
    }) must not(throwAn[Exception]).orSkipExample
=======
      println("Started LDAP server on port " + service_port)
    }) must not(throwAn[Exception]).orSkip
>>>>>>> 7ab295c5
  }

  "LDAPVendor" should {
    object myLdap extends LDAPVendor

    myLdap.configure(Map("ldap.url" -> "ldap://localhost:%d/".format(service_port),
                         "ldap.base" -> "dc=ldap,dc=liftweb,dc=net"))

    "handle simple lookups" in {
      myLdap.search("objectClass=person") must_== List("cn=Test User")
    }

    "handle simple authentication" in {
      myLdap.bindUser("cn=Test User", "letmein") must_== true
    }

    "attempt reconnects" in {
      object badLdap extends LDAPVendor
      badLdap.configure()

      // Make sure that we use a port where LDAP won't live
      badLdap.ldapUrl.doWith("ldap://localhost:2") {
        // Let's not make this spec *too* slow
        badLdap.retryInterval.doWith(1000) {
          badLdap.search("objectClass=person") must throwA[CommunicationException]
        }
      }
    }
  }


  step {
    ldap.stop()
    service.shutdown()

    // Clean up the working directory
    def deleteTree(f : File) {
      // First, delete any children if this is a directory
      if (f.isDirectory) {
        f.listFiles.foreach(deleteTree)
      }
      f.delete()
    }

    tryo {
      workingDir.foreach { dir =>
        deleteTree(new File(dir))
      }
    }
  }

  def addTestData() {
    val username = new LdapDN("cn=Test User," + ROOT_DN)
    if (! service.getAdminSession().exists(username)) {
      // Add a test user. This will be used for searching and binding
      val entry = service.newEntry(username)
      entry.add("objectClass", "person", "organizationalPerson")
      entry.add("cn", "Test User")
      entry.add("sn", "User")
      /* LDAP Schema for userPassword is octet string, so we
       * need to use getBytes. If you just pass in a straight String,
       * ApacheDS sets userPassword to null :( */
      entry.add("userPassword", "letmein".getBytes())
      service.getAdminSession.add(entry)
    }
  }
}
<|MERGE_RESOLUTION|>--- conflicted
+++ resolved
@@ -104,12 +104,8 @@
 
       ldap.start()
 
-<<<<<<< HEAD
+      println("Started LDAP server on port " + service_port)
     }) must not(throwAn[Exception]).orSkipExample
-=======
-      println("Started LDAP server on port " + service_port)
-    }) must not(throwAn[Exception]).orSkip
->>>>>>> 7ab295c5
   }
 
   "LDAPVendor" should {
